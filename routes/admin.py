--- conflicted
+++ resolved
@@ -427,20 +427,7 @@
     db: AsyncIOMotorDatabase = Depends(get_database),
     current_admin: dict = Depends(get_current_admin)
 ):
-<<<<<<< HEAD
     products = await product_collection.find({"organization_id": organization_id}).to_list(None)
-=======
-    # Convert the string to ObjectId
-    organization_object_id = ObjectId(organization_id)
-    
-    # Fetch products for the given organization
-    products_cursor = product_collection.find({"organization_id": organization_object_id})
-    
-    # Convert cursor to list and handle ObjectId serialization
-    products = []
-    async for product in products_cursor:
-        products.append(convert_objectid_to_str(product))
->>>>>>> c07da187
 
     if not products:
         raise HTTPException(status_code=404, detail="No products found for this organization")
